--- conflicted
+++ resolved
@@ -7,13 +7,8 @@
 Depends: R (>= 3.1.1)
 License: English Common Law
 LazyData: true
-<<<<<<< HEAD
 Suggests: RJDBC, RMySQL, tidyr
-Imports: DBI, dplyr, dbplyr, httr, jsonlite, RPostgreSQL, yaml, stringr,bigrquery
-=======
-Suggests: RJDBC, RMySQL, tidyr, bigrquery
-Imports: DBI, dplyr, dbplyr, httr, jsonlite, RPostgres, yaml, stringr
->>>>>>> 02f98bc4
+Imports: DBI, dplyr, dbplyr, httr, jsonlite, RPostgreSQL, yaml, stringr, bigrquery
 RoxygenNote: 6.0.1
 NeedsCompilation: no
 Packaged: 2018-01-14 18:00:07 UTC; mdelaney
